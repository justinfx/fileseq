--- conflicted
+++ resolved
@@ -563,13 +563,8 @@
             "seq/foo_1#.exr",
             "seq/foo_0001_extra.exr",
             "seq/1-3#.exr",
-<<<<<<< HEAD
             u"seq/Фото_left.1-3#.exr",
             u"seq/Фото_right.1-3#.exr",
-=======
-            "seq/baz_left.1-3#.exr",
-            "seq/baz_right.1-3#.exr",
->>>>>>> cac1566f
         }
         found = set([six.text_type(s) for s in seqs])
         self.assertEqualPaths(found, known)
@@ -589,15 +584,9 @@
             ("seq/foo_##.exr", []),
             ("seq/foo_@.exr", []),
             ("seq/foo_@@_extra.exr", []),
-<<<<<<< HEAD
             (u"seq/Фото_{left,right}.#.exr", [u"seq/Фото_left.1-3#.exr", u"seq/Фото_right.1-3#.exr"]),
             (u"seq/Фото_{left,right}.@@@@.exr", [u"seq/Фото_left.1-3#.exr", u"seq/Фото_right.1-3#.exr"]),
             (u"seq/Фото_{left,right}.@@@.exr", []),
-=======
-            ("seq/baz_{left,right}.#.exr", ["seq/baz_left.1-3#.exr", "seq/baz_right.1-3#.exr"]),
-            ("seq/baz_{left,right}.@@@@.exr", ["seq/baz_left.1-3#.exr", "seq/baz_right.1-3#.exr"]),
-            ("seq/baz_{left,right}.@@@.exr", []),
->>>>>>> cac1566f
         ]
 
         for pattern, expected in tests:
